{
  "name": "threejs-solar-system",
  "private": true,
  "version": "0.0.0",
  "type": "module",
  "scripts": {
    "dev": "vite",
<<<<<<< HEAD
    "build": "vite build",
    "stt-proxy": "node server/stt-proxy.js",
    "generate:tts": "node server/generate-welcome-tts.js"
=======
    "build": "tsc && vite build",
    "preview": "vite preview"
>>>>>>> 77a85dc9
  },
  "devDependencies": {
    "@types/three": "^0.154.0",
    "autoprefixer": "^10.4.21",
    "postcss": "^8.5.6",
    "sass": "^1.64.1",
    "tailwindcss": "^4.1.16",
    "vite": "^4.5.5"
  },
  "dependencies": {
<<<<<<< HEAD
    "@mediapipe/tasks-vision": "^0.10.22-rc.20250304",
=======
    "@tailwindcss/postcss": "^4.1.16",
    "@types/react": "^19.2.2",
    "@types/react-dom": "^19.2.2",
    "@vitejs/plugin-react": "^5.1.0",
    "clsx": "^2.1.1",
>>>>>>> 77a85dc9
    "lil-gui": "^0.18.1",
    "lucide-react": "^0.548.0",
    "react": "^19.2.0",
    "react-dom": "^19.2.0",
    "tailwind-merge": "^3.3.1",
    "three": "^0.153.0",
    "typescript": "^5.9.3"
  }
}<|MERGE_RESOLUTION|>--- conflicted
+++ resolved
@@ -5,14 +5,10 @@
   "type": "module",
   "scripts": {
     "dev": "vite",
-<<<<<<< HEAD
-    "build": "vite build",
+    "build": "tsc && vite build",
+    "preview": "vite preview",
     "stt-proxy": "node server/stt-proxy.js",
     "generate:tts": "node server/generate-welcome-tts.js"
-=======
-    "build": "tsc && vite build",
-    "preview": "vite preview"
->>>>>>> 77a85dc9
   },
   "devDependencies": {
     "@types/three": "^0.154.0",
@@ -23,15 +19,12 @@
     "vite": "^4.5.5"
   },
   "dependencies": {
-<<<<<<< HEAD
     "@mediapipe/tasks-vision": "^0.10.22-rc.20250304",
-=======
     "@tailwindcss/postcss": "^4.1.16",
     "@types/react": "^19.2.2",
     "@types/react-dom": "^19.2.2",
     "@vitejs/plugin-react": "^5.1.0",
     "clsx": "^2.1.1",
->>>>>>> 77a85dc9
     "lil-gui": "^0.18.1",
     "lucide-react": "^0.548.0",
     "react": "^19.2.0",
