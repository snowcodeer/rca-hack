<!DOCTYPE html>
<html lang="en">
  <head>
    <meta charset="UTF-8" />
    <meta name="viewport" content="width=device-width, initial-scale=1.0" />
    <title>Solar System Model</title>
    <link rel="preconnect" href="https://fonts.googleapis.com" />
    <link rel="preconnect" href="https://fonts.gstatic.com" crossorigin />
    <link
      href="https://fonts.googleapis.com/css2?family=Orbitron:wght@400;700;900&family=Trispace:wght@200;500;800&family=Michroma&display=swap"
      rel="stylesheet"
    />
    <link rel="icon" type="image/x-icon" href="/favicon.ico" />
  </head>
  <body>
    <div id="root"></div>
    
    <!-- Original Three.js Solar System Elements (hidden initially) -->
    <canvas class="webgl" style="display: none;"></canvas>
    <div class="btn-group" style="display: none;">
      <a
        id="btn-github"
        href="https://github.com/KyleGough/solar-system"
        target="_blank"
      >
        <svg
          xmlns="http://www.w3.org/2000/svg"
          width="20"
          height="20"
          viewBox="0 0 24 24"
        >
          <g>
            <path
              d="M12 24a12 12 0 1 1 12-12 12.013 12.013 0 0 1-12 12zm0-22a10 10 0 1 0 10 10A10.011 10.011 0 0 0 12 2z"
            />
            <path
              d="M9.293 16.707 4.586 12l4.707-4.707 1.414 1.414L7.414 12l3.293 3.293-1.414 1.414zM14.707 16.707l-1.414-1.414L16.586 12l-3.293-3.293 1.414-1.414L19.414 12l-4.707 4.707z"
            />
          </g>
        </svg>
      </a>
      <button id="btn-ambient">
        <svg
          xmlns="http://www.w3.org/2000/svg"
          width="20"
          height="20"
          viewBox="0 0 24 24"
        >
          <g>
            <path
              d="M12 24a12 12 0 1 1 12-12 12.013 12.013 0 0 1-12 12zm0-22a10 10 0 1 0 10 10A10.011 10.011 0 0 0 12 2z"
            />
            <path
              d="M12 16a4 4 0 1 1 4-4 4 4 0 0 1-4 4zm0-6a2 2 0 1 0 2 2 2 2 0 0 0-2-2zM11 5h2v2h-2zM11 17h2v2h-2zM17 11h2v2h-2zM5 11h2v2H5zM6 7h2v2H6zM16 7h2v2h-2zM6 15h2v2H6zM16 15h2v2h-2z"
            />
          </g>
        </svg>
      </button>
      <button id="btn-labels">
        <svg
          xmlns="http://www.w3.org/2000/svg"
          width="20"
          height="20"
          viewBox="0 0 24 24"
        >
          <g>
            <path
              d="M12 24a12 12 0 1 1 12-12 12.013 12.013 0 0 1-12 12zm0-22a10 10 0 1 0 10 10A10.011 10.011 0 0 0 12 2z"
            />
            <path
              d="m12 19.414-.707-.707C10.751 18.166 6 13.318 6 10a6 6 0 0 1 12 0c0 3.318-4.751 8.166-5.293 8.707zM12 6a4 4 0 0 0-4 4c0 1.654 2.225 4.622 4 6.553 1.774-1.933 4-4.9 4-6.553a4 4 0 0 0-4-4z"
            />
            <path d="M11 8h2v2h-2z" />
          </g>
        </svg>
      </button>
      <button id="btn-voice" aria-pressed="false" disabled>
        <svg
          xmlns="http://www.w3.org/2000/svg"
          width="20"
          height="20"
          viewBox="0 0 24 24"
        >
          <g>
            <path
              d="M12 15a3 3 0 0 0 3-3V6a3 3 0 0 0-6 0v6a3 3 0 0 0 3 3z"
            />
            <path
              d="M19 11a1 1 0 0 0-2 0 5 5 0 0 1-10 0 1 1 0 0 0-2 0 7 7 0 0 0 6 6.92V20H9a1 1 0 0 0 0 2h6a1 1 0 0 0 0-2h-2v-2.08A7 7 0 0 0 19 11z"
            />
          </g>
        </svg>
      </button>
      <button id="btn-paths">
        <svg
          xmlns="http://www.w3.org/2000/svg"
          width="20"
          height="20"
          viewBox="0 0 24 24"
        >
          <g>
            <path
              d="M12 24a12 12 0 1 1 12-12 12.013 12.013 0 0 1-12 12zm0-22a10 10 0 1 0 10 10A10.011 10.011 0 0 0 12 2z"
            />
            <path
              d="m7.091 16.91 1.964-7.856 7.854-1.964-1.964 7.856zM10.7 10.7l-.864 3.457L13.3 13.3l.864-3.457z"
            />
            <path d="m9.171 10.586 1.414-1.414 4.242 4.242-1.414 1.414z" />
          </g>
        </svg>
      </button>
      <button id="btn-hand-toggle" title="Toggle Hand Controls">
        <svg
          xmlns="http://www.w3.org/2000/svg"
          width="20"
          height="20"
          viewBox="0 0 24 24"
        >
          <g>
            <path
              d="M12 24a12 12 0 1 1 12-12 12.013 12.013 0 0 1-12 12zm0-22a10 10 0 1 0 10 10A10.011 10.011 0 0 0 12 2z"
            />
            <path
              d="M9 7c0-1.1.9-2 2-2s2 .9 2 2-.9 2-2 2-2-.9-2-2zm3 8c-.6 0-1.1-.4-1.4-.9l-1.5-3c-.4-.8.1-1.7 1-1.6h4.8c.9-.1 1.4.8 1 1.6l-1.5 3c-.3.5-.8.9-1.4.9zm-1-2h2l1-2h-4l1 2zm6 4l-2.5-2.5c-.4-.4-.4-1 0-1.4s1-.4 1.4 0L18 14.2c.4.4.4 1 0 1.4s-1 .4-1.4 0L15 14zm-6 3c-.6 0-1-.4-1-1s.4-1 1-1 1 .4 1 1-.4 1-1 1z"
            />
          </g>
        </svg>
      </button>
      <button id="btn-hand-debug" title="Show Hand Debug View">
        <svg
          xmlns="http://www.w3.org/2000/svg"
          width="20"
          height="20"
          viewBox="0 0 24 24"
        >
          <g>
            <path
              d="M12 24a12 12 0 1 1 12-12 12.013 12.013 0 0 1-12 12zm0-22a10 10 0 1 0 10 10A10.011 10.011 0 0 0 12 2z"
            />
            <path
              d="M12 8c-2.2 0-4 1.8-4 4s1.8 4 4 4 4-1.8 4-4-1.8-4-4-4zm0 6c-1.1 0-2-.9-2-2s.9-2 2-2 2 .9 2 2-.9 2-2 2z"
            />
            <path
              d="M5 12h2v2H5zM9 6h2v2H9zM13 6h2v2h-2zM17 12h2v2h-2zM9 16h2v2H9zM13 16h2v2h-2z"
            />
          </g>
        </svg>
      </button>
      <button id="btn-hand-calibrate" title="Calibrate Neutral Hand Position">
        <svg
          xmlns="http://www.w3.org/2000/svg"
          width="20"
          height="20"
          viewBox="0 0 24 24"
        >
          <g>
            <path
              d="M12 24a12 12 0 1 1 12-12 12.013 12.013 0 0 1-12 12zm0-22a10 10 0 1 0 10 10A10.011 10.011 0 0 0 12 2z"
            />
            <path
              d="M12 18a6 6 0 1 1 6-6 6.007 6.007 0 0 1-6 6zm0-10a4 4 0 1 0 4 4 4 4 0 0 0-4-4z"
            />
            <path d="M11 10h2v4h-2zM10 11h4v2h-4z" />
          </g>
        </svg>
      </button>
      <button id="btn-settings">
        <svg
          xmlns="http://www.w3.org/2000/svg"
          width="20"
          height="20"
          viewBox="0 0 24 24"
        >
          <g>
            <path
              d="M12 24a12 12 0 1 1 12-12 12.013 12.013 0 0 1-12 12zm0-22a10 10 0 1 0 10 10A10.011 10.011 0 0 0 12 2z"
            />
            <path
              d="M12 17a5 5 0 1 1 5-5 5.006 5.006 0 0 1-5 5zm0-8a3 3 0 1 0 3 3 3 3 0 0 0-3-3z"
            />
            <path
              d="M11 5h2v3h-2zM11 16h2v3h-2zM16 11h3v2h-3zM5 11h3v2H5zM14.293 8.293l2-2 1.414 1.414-2 2zM6.293 7.707l1.414-1.414 2 2-1.415 1.414zM6.293 16.293l2-2 1.414 1.414-2 2zM14.293 15.707l1.415-1.414 2 2-1.415 1.414z"
            />
          </g>
        </svg>
      </button>
    </div>
<<<<<<< HEAD
    <div id="voice-feedback" class="voice-feedback" hidden>
      <span id="voice-status">Voice control off</span>
      <p id="voice-transcript"></p>
    </div>
    <div class="caption">
=======
        <div class="caption" style="display: none;">
>>>>>>> 77a85dc9
      <button id="btn-previous">
        <svg xmlns="http://www.w3.org/2000/svg" width="20" height="20">
          <path
            d="M10 20A10 10 0 1 0 0 10a10 10 0 0 0 10 10zm1.289-15.7 1.422 1.4-4.3 4.344 4.289 4.245-1.4 1.422-5.714-5.648z"
          />
        </svg>
      </button>
      <p>Sun</p>
      <button id="btn-next">
        <svg xmlns="http://www.w3.org/2000/svg" width="20" height="20">
          <path
            d="M10 20A10 10 0 1 0 0 10a10 10 0 0 0 10 10zM8.711 4.3l5.7 5.766L8.7 15.711l-1.4-1.422 4.289-4.242-4.3-4.347z"
          />
        </svg>
      </button>
    </div>
<<<<<<< HEAD
    
    <!-- Camera permission request -->
    <div id="camera-permission-modal" style="position: fixed; top: 0; left: 0; width: 100%; height: 100%; background: rgba(0,0,0,0.8); display: none; z-index: 2000; align-items: center; justify-content: center;">
      <div style="background: white; padding: 30px; border-radius: 10px; text-align: center; max-width: 400px; margin: 20px;">
        <h2 style="margin: 0 0 15px 0; color: #333;">🖐️ Enable Hand Controls</h2>
        <p style="margin: 0 0 20px 0; color: #666; line-height: 1.5;">
          To use hand gesture controls, we need access to your camera. 
          Your video is processed locally and never sent anywhere.
        </p>
        <div style="display: flex; gap: 10px; justify-content: center;">
          <button id="btn-request-camera" style="background: #4CAF50; color: white; border: none; padding: 12px 24px; border-radius: 5px; cursor: pointer; font-size: 16px;">
            📷 Allow Camera
          </button>
          <button id="btn-skip-camera" style="background: #757575; color: white; border: none; padding: 12px 24px; border-radius: 5px; cursor: pointer; font-size: 16px;">
            Skip for Now
          </button>
        </div>
        <p style="margin: 15px 0 0 0; font-size: 12px; color: #999;">
          You can enable hand controls later using the hand button in the toolbar.
        </p>
      </div>
    </div>

    <!-- Hand tracking status indicator -->
    <div id="hand-status" style="position: absolute; top: 20px; right: 20px; background: rgba(0,0,0,0.7); color: white; padding: 10px; border-radius: 5px; font-family: monospace; display: none; z-index: 1001;">
      <div id="hand-status-title">✋ Hand Tracking</div>
      <div id="hand-status-camera">📷 Camera: <span id="camera-status">Initializing...</span></div>
      <div id="hand-status-hands">👆 Hands: <span id="hands-count">0</span></div>
      <div id="hand-status-gestures">🤏 Gesture: <span id="gesture-status">None</span></div>
    </div>

    <!-- Hand controls help -->
    <div id="hand-help" style="position: absolute; bottom: 20px; left: 20px; background: rgba(0,0,0,0.8); color: white; padding: 15px; border-radius: 8px; font-family: Arial, sans-serif; max-width: 300px; display: none; z-index: 1001;">
      <h3 style="margin: 0 0 10px 0; color: #4CAF50;">🖐️ Hand Controls</h3>
      <div style="margin-bottom: 8px;"><strong>🤏 Pinch:</strong> Zoom in/out</div>
      <div style="margin-bottom: 8px;"><strong>✋ Rotate Palm:</strong> Orbit left/right</div>
      <div style="margin-bottom: 8px;"><strong>🫴 Tilt Hand:</strong> Orbit up/down</div>
      <div style="margin-bottom: 8px;"><strong>🛑 Keep Still:</strong> No camera movement</div>
      <div style="font-size: 12px; color: #ccc; margin-top: 10px;">Move your hand to control the camera. Keep still to stop movement.</div>
    </div>

    <script type="module" src="./script.ts"></script>
=======
        
    <!-- Geometric Futuristic Tooltips -->
    <div id="space-tooltip" class="space-tooltip" style="display: none;">
      <div class="tooltip-frame">
        <div class="tooltip-header">
          <div class="tooltip-icon">
            <svg viewBox="0 0 24 24" fill="none" stroke="currentColor" stroke-width="2">
              <circle cx="12" cy="12" r="5"/>
              <path d="M12 1v6m0 6v6m11-7h-6m-6 0H1"/>
            </svg>
          </div>
          <div class="tooltip-title">Sun (Sol)</div>
        </div>
        <div class="tooltip-content">
          <div class="tooltip-row">
            <div class="tooltip-label">Surface Temperature</div>
            <div class="tooltip-value">~5,500 °C (9,932 °F)</div>
          </div>
          <div class="tooltip-row">
            <div class="tooltip-label">Main Elements</div>
            <div class="tooltip-value">~74% hydrogen, ~24% helium</div>
          </div>
          <div class="tooltip-row">
            <div class="tooltip-label">Rotation Period</div>
            <div class="tooltip-value">~25 days at the equator</div>
          </div>
        </div>
      </div>
    </div>

    <!-- Mercury Tooltip -->
    <div id="mercury-tooltip" class="space-tooltip" style="display: none;">
      <div class="tooltip-frame">
        <div class="tooltip-header">
          <div class="tooltip-icon">
            <svg viewBox="0 0 24 24" fill="none" stroke="currentColor" stroke-width="2">
              <circle cx="12" cy="12" r="8"/>
              <circle cx="12" cy="12" r="3"/>
            </svg>
          </div>
          <div class="tooltip-title">Mercury</div>
        </div>
        <div class="tooltip-content">
          <div class="tooltip-row">
            <div class="tooltip-label">Distance from Sun</div>
            <div class="tooltip-value">56 million km (0.39 AU)</div>
          </div>
          <div class="tooltip-row">
            <div class="tooltip-label">Day Length</div>
            <div class="tooltip-value">4222.6 hours (176 Earth days)</div>
          </div>
          <div class="tooltip-row">
            <div class="tooltip-label">Year Length</div>
            <div class="tooltip-value">88 Earth days</div>
          </div>
          <div class="tooltip-row">
            <div class="tooltip-label">Surface Temperature</div>
            <div class="tooltip-value">427°C (800°F) day, -173°C (-280°F) night</div>
          </div>
        </div>
      </div>
    </div>

    <!-- Venus Tooltip -->
    <div id="venus-tooltip" class="space-tooltip" style="display: none;">
      <div class="tooltip-frame">
        <div class="tooltip-header">
          <div class="tooltip-icon">
            <svg viewBox="0 0 24 24" fill="none" stroke="currentColor" stroke-width="2">
              <circle cx="12" cy="12" r="8"/>
              <path d="M8 12h8"/>
            </svg>
          </div>
          <div class="tooltip-title">Venus</div>
        </div>
        <div class="tooltip-content">
          <div class="tooltip-row">
            <div class="tooltip-label">Distance from Sun</div>
            <div class="tooltip-value">108 million km (0.72 AU)</div>
          </div>
          <div class="tooltip-row">
            <div class="tooltip-label">Day Length</div>
            <div class="tooltip-value">2802 hours (117 Earth days)</div>
          </div>
          <div class="tooltip-row">
            <div class="tooltip-label">Year Length</div>
            <div class="tooltip-value">224 Earth days</div>
          </div>
          <div class="tooltip-row">
            <div class="tooltip-label">Surface Temperature</div>
            <div class="tooltip-value">462°C (864°F) - hottest planet</div>
          </div>
        </div>
      </div>
    </div>

    <!-- Earth Tooltip -->
    <div id="earth-tooltip" class="space-tooltip" style="display: none;">
      <div class="tooltip-frame">
        <div class="tooltip-header">
          <div class="tooltip-icon">
            <svg viewBox="0 0 24 24" fill="none" stroke="currentColor" stroke-width="2">
              <circle cx="12" cy="12" r="8"/>
              <path d="M12 2a15.3 15.3 0 0 1 4 10 15.3 15.3 0 0 1-4 10 15.3 15.3 0 0 1-4-10 15.3 15.3 0 0 1 4-10z"/>
            </svg>
          </div>
          <div class="tooltip-title">Earth</div>
        </div>
        <div class="tooltip-content">
          <div class="tooltip-row">
            <div class="tooltip-label">Distance from Sun</div>
            <div class="tooltip-value">152 million km (1 AU)</div>
          </div>
          <div class="tooltip-row">
            <div class="tooltip-label">Day Length</div>
            <div class="tooltip-value">24 hours</div>
          </div>
          <div class="tooltip-row">
            <div class="tooltip-label">Year Length</div>
            <div class="tooltip-value">365.25 days</div>
          </div>
          <div class="tooltip-row">
            <div class="tooltip-label">Surface Temperature</div>
            <div class="tooltip-value">15°C (59°F) average</div>
          </div>
        </div>
      </div>
    </div>

    <!-- Moon Tooltip -->
    <div id="moon-tooltip" class="space-tooltip" style="display: none;">
      <div class="tooltip-frame">
        <div class="tooltip-header">
          <div class="tooltip-icon">
            <svg viewBox="0 0 24 24" fill="none" stroke="currentColor" stroke-width="2">
              <path d="M21 12.79A9 9 0 1 1 11.21 3 7 7 0 0 0 21 12.79z"/>
            </svg>
          </div>
          <div class="tooltip-title">Moon</div>
        </div>
        <div class="tooltip-content">
          <div class="tooltip-row">
            <div class="tooltip-label">Distance from Earth</div>
            <div class="tooltip-value">384,400 km</div>
          </div>
          <div class="tooltip-row">
            <div class="tooltip-label">Orbital Period</div>
            <div class="tooltip-value">27.3 Earth days</div>
          </div>
          <div class="tooltip-row">
            <div class="tooltip-label">Surface Temperature</div>
            <div class="tooltip-value">127°C (260°F) day, -173°C (-280°F) night</div>
          </div>
          <div class="tooltip-row">
            <div class="tooltip-label">Notable Features</div>
            <div class="tooltip-value">Apollo 11 landing site, Tycho Crater</div>
          </div>
        </div>
      </div>
    </div>

    <!-- Mars Tooltip -->
    <div id="mars-tooltip" class="space-tooltip" style="display: none;">
      <div class="tooltip-frame">
        <div class="tooltip-header">
          <div class="tooltip-icon">
            <svg viewBox="0 0 24 24" fill="none" stroke="currentColor" stroke-width="2">
              <circle cx="12" cy="12" r="8"/>
              <path d="M8 8h8v8H8z"/>
            </svg>
          </div>
          <div class="tooltip-title">Mars</div>
        </div>
        <div class="tooltip-content">
          <div class="tooltip-row">
            <div class="tooltip-label">Distance from Sun</div>
            <div class="tooltip-value">247 million km (1.52 AU)</div>
          </div>
          <div class="tooltip-row">
            <div class="tooltip-label">Day Length</div>
            <div class="tooltip-value">24.7 hours</div>
          </div>
          <div class="tooltip-row">
            <div class="tooltip-label">Year Length</div>
            <div class="tooltip-value">686 Earth days</div>
          </div>
          <div class="tooltip-row">
            <div class="tooltip-label">Surface Temperature</div>
            <div class="tooltip-value">-65°C (-85°F) average</div>
          </div>
          <div class="tooltip-row">
            <div class="tooltip-label">Notable Features</div>
            <div class="tooltip-value">Olympus Mons, Valles Marineris</div>
          </div>
        </div>
      </div>
    </div>

    <!-- Jupiter Tooltip -->
    <div id="jupiter-tooltip" class="space-tooltip" style="display: none;">
      <div class="tooltip-frame">
        <div class="tooltip-header">
          <div class="tooltip-icon">
            <svg viewBox="0 0 24 24" fill="none" stroke="currentColor" stroke-width="2">
              <circle cx="12" cy="12" r="8"/>
              <path d="M12 2v4m0 12v4m10-10h-4m-12 0H2"/>
            </svg>
          </div>
          <div class="tooltip-title">Jupiter</div>
        </div>
        <div class="tooltip-content">
          <div class="tooltip-row">
            <div class="tooltip-label">Distance from Sun</div>
            <div class="tooltip-value">741 million km (5.2 AU)</div>
          </div>
          <div class="tooltip-row">
            <div class="tooltip-label">Day Length</div>
            <div class="tooltip-value">9.9 hours</div>
          </div>
          <div class="tooltip-row">
            <div class="tooltip-label">Year Length</div>
            <div class="tooltip-value">4332 Earth days (11.9 years)</div>
          </div>
          <div class="tooltip-row">
            <div class="tooltip-label">Composition</div>
            <div class="tooltip-value">Gas giant - hydrogen & helium</div>
          </div>
          <div class="tooltip-row">
            <div class="tooltip-label">Notable Features</div>
            <div class="tooltip-value">Great Red Spot storm</div>
          </div>
        </div>
      </div>
    </div>

    <!-- Saturn Tooltip -->
    <div id="saturn-tooltip" class="space-tooltip" style="display: none;">
      <div class="tooltip-frame">
        <div class="tooltip-header">
          <div class="tooltip-icon">
            <svg viewBox="0 0 24 24" fill="none" stroke="currentColor" stroke-width="2">
              <circle cx="12" cy="12" r="8"/>
              <path d="M12 2a10 10 0 0 0-10 10 10 10 0 0 0 10 10 10 10 0 0 0 10-10 10 10 0 0 0-10-10z"/>
            </svg>
          </div>
          <div class="tooltip-title">Saturn</div>
        </div>
        <div class="tooltip-content">
          <div class="tooltip-row">
            <div class="tooltip-label">Distance from Sun</div>
            <div class="tooltip-value">1463 million km (9.5 AU)</div>
          </div>
          <div class="tooltip-row">
            <div class="tooltip-label">Day Length</div>
            <div class="tooltip-value">10.7 hours</div>
          </div>
          <div class="tooltip-row">
            <div class="tooltip-label">Year Length</div>
            <div class="tooltip-value">10755 Earth days (29.4 years)</div>
          </div>
          <div class="tooltip-row">
            <div class="tooltip-label">Composition</div>
            <div class="tooltip-value">Gas giant - hydrogen & helium</div>
          </div>
          <div class="tooltip-row">
            <div class="tooltip-label">Notable Features</div>
            <div class="tooltip-value">Ring system, Saturn's Hexagon</div>
          </div>
        </div>
      </div>
    </div>

    <!-- Uranus Tooltip -->
    <div id="uranus-tooltip" class="space-tooltip" style="display: none;">
      <div class="tooltip-frame">
        <div class="tooltip-header">
          <div class="tooltip-icon">
            <svg viewBox="0 0 24 24" fill="none" stroke="currentColor" stroke-width="2">
              <circle cx="12" cy="12" r="8"/>
              <path d="M12 2l3 6-3 6-3-6z"/>
            </svg>
          </div>
          <div class="tooltip-title">Uranus</div>
        </div>
        <div class="tooltip-content">
          <div class="tooltip-row">
            <div class="tooltip-label">Distance from Sun</div>
            <div class="tooltip-value">2938 million km (19.2 AU)</div>
          </div>
          <div class="tooltip-row">
            <div class="tooltip-label">Day Length</div>
            <div class="tooltip-value">17.2 hours</div>
          </div>
          <div class="tooltip-row">
            <div class="tooltip-label">Year Length</div>
            <div class="tooltip-value">30687 Earth days (84 years)</div>
          </div>
          <div class="tooltip-row">
            <div class="tooltip-label">Axial Tilt</div>
            <div class="tooltip-value">98° - rotates on its side</div>
          </div>
          <div class="tooltip-row">
            <div class="tooltip-label">Composition</div>
            <div class="tooltip-value">Ice giant - water, methane, ammonia</div>
          </div>
        </div>
      </div>
    </div>

    <!-- Neptune Tooltip -->
    <div id="neptune-tooltip" class="space-tooltip" style="display: none;">
      <div class="tooltip-frame">
        <div class="tooltip-header">
          <div class="tooltip-icon">
            <svg viewBox="0 0 24 24" fill="none" stroke="currentColor" stroke-width="2">
              <circle cx="12" cy="12" r="8"/>
              <path d="M12 2a10 10 0 0 1 10 10 10 10 0 0 1-10 10 10 10 0 0 1-10-10 10 10 0 0 1 10-10z"/>
            </svg>
          </div>
          <div class="tooltip-title">Neptune</div>
        </div>
        <div class="tooltip-content">
          <div class="tooltip-row">
            <div class="tooltip-label">Distance from Sun</div>
            <div class="tooltip-value">4474 million km (30.1 AU)</div>
          </div>
          <div class="tooltip-row">
            <div class="tooltip-label">Day Length</div>
            <div class="tooltip-value">16.1 hours</div>
          </div>
          <div class="tooltip-row">
            <div class="tooltip-label">Year Length</div>
            <div class="tooltip-value">60190 Earth days (164.8 years)</div>
          </div>
          <div class="tooltip-row">
            <div class="tooltip-label">Composition</div>
            <div class="tooltip-value">Ice giant - water, methane, ammonia</div>
          </div>
          <div class="tooltip-row">
            <div class="tooltip-label">Notable Features</div>
            <div class="tooltip-value">Great Dark Spot, fastest winds</div>
          </div>
        </div>
      </div>
    </div>

    <!-- Ganymede Tooltip -->
    <div id="ganymede-tooltip" class="space-tooltip" style="display: none;">
      <div class="tooltip-frame">
        <div class="tooltip-header">
          <div class="tooltip-icon">
            <svg viewBox="0 0 24 24" fill="none" stroke="currentColor" stroke-width="2">
              <circle cx="12" cy="12" r="6"/>
              <path d="M12 6v12"/>
            </svg>
          </div>
          <div class="tooltip-title">Ganymede</div>
        </div>
        <div class="tooltip-content">
          <div class="tooltip-row">
            <div class="tooltip-label">Parent Planet</div>
            <div class="tooltip-value">Jupiter</div>
          </div>
          <div class="tooltip-row">
            <div class="tooltip-label">Orbital Period</div>
            <div class="tooltip-value">7.15 Earth days</div>
          </div>
          <div class="tooltip-row">
            <div class="tooltip-label">Size</div>
            <div class="tooltip-value">Largest moon in solar system</div>
          </div>
          <div class="tooltip-row">
            <div class="tooltip-label">Composition</div>
            <div class="tooltip-value">Rock & ice with subsurface ocean</div>
          </div>
        </div>
      </div>
    </div>

    <!-- Titan Tooltip -->
    <div id="titan-tooltip" class="space-tooltip" style="display: none;">
      <div class="tooltip-frame">
        <div class="tooltip-header">
          <div class="tooltip-icon">
            <svg viewBox="0 0 24 24" fill="none" stroke="currentColor" stroke-width="2">
              <circle cx="12" cy="12" r="6"/>
              <path d="M8 12h8"/>
            </svg>
          </div>
          <div class="tooltip-title">Titan</div>
        </div>
        <div class="tooltip-content">
          <div class="tooltip-row">
            <div class="tooltip-label">Parent Planet</div>
            <div class="tooltip-value">Saturn</div>
          </div>
          <div class="tooltip-row">
            <div class="tooltip-label">Orbital Period</div>
            <div class="tooltip-value">15.95 Earth days</div>
          </div>
          <div class="tooltip-row">
            <div class="tooltip-label">Atmosphere</div>
            <div class="tooltip-value">Dense nitrogen atmosphere</div>
          </div>
          <div class="tooltip-row">
            <div class="tooltip-label">Notable Features</div>
            <div class="tooltip-value">Lakes of liquid methane & ethane</div>
          </div>
        </div>
      </div>
    </div>

    <!-- Callisto Tooltip -->
    <div id="callisto-tooltip" class="space-tooltip" style="display: none;">
      <div class="tooltip-frame">
        <div class="tooltip-header">
          <div class="tooltip-icon">
            <svg viewBox="0 0 24 24" fill="none" stroke="currentColor" stroke-width="2">
              <circle cx="12" cy="12" r="6"/>
              <circle cx="12" cy="12" r="2"/>
            </svg>
          </div>
          <div class="tooltip-title">Callisto</div>
        </div>
        <div class="tooltip-content">
          <div class="tooltip-row">
            <div class="tooltip-label">Parent Planet</div>
            <div class="tooltip-value">Jupiter</div>
          </div>
          <div class="tooltip-row">
            <div class="tooltip-label">Orbital Period</div>
            <div class="tooltip-value">16.69 Earth days</div>
          </div>
          <div class="tooltip-row">
            <div class="tooltip-label">Surface</div>
            <div class="tooltip-value">Heavily cratered, ancient surface</div>
          </div>
          <div class="tooltip-row">
            <div class="tooltip-label">Composition</div>
            <div class="tooltip-value">Rock & ice mixture</div>
          </div>
        </div>
      </div>
    </div>

    <!-- Io Tooltip -->
    <div id="io-tooltip" class="space-tooltip" style="display: none;">
      <div class="tooltip-frame">
        <div class="tooltip-header">
          <div class="tooltip-icon">
            <svg viewBox="0 0 24 24" fill="none" stroke="currentColor" stroke-width="2">
              <circle cx="12" cy="12" r="6"/>
              <path d="M12 2l2 4-2 4-2-4z"/>
            </svg>
          </div>
          <div class="tooltip-title">Io</div>
        </div>
        <div class="tooltip-content">
          <div class="tooltip-row">
            <div class="tooltip-label">Parent Planet</div>
            <div class="tooltip-value">Jupiter</div>
          </div>
          <div class="tooltip-row">
            <div class="tooltip-label">Orbital Period</div>
            <div class="tooltip-value">1.77 Earth days</div>
          </div>
          <div class="tooltip-row">
            <div class="tooltip-label">Notable Features</div>
            <div class="tooltip-value">Most volcanically active body</div>
          </div>
          <div class="tooltip-row">
            <div class="tooltip-label">Surface</div>
            <div class="tooltip-value">Sulfur compounds, lava flows</div>
          </div>
        </div>
      </div>
    </div>

    <!-- Europa Tooltip -->
    <div id="europa-tooltip" class="space-tooltip" style="display: none;">
      <div class="tooltip-frame">
        <div class="tooltip-header">
          <div class="tooltip-icon">
            <svg viewBox="0 0 24 24" fill="none" stroke="currentColor" stroke-width="2">
              <circle cx="12" cy="12" r="6"/>
              <path d="M12 2a10 10 0 0 1 10 10 10 10 0 0 1-10 10 10 10 0 0 1-10-10 10 10 0 0 1 10-10z"/>
            </svg>
          </div>
          <div class="tooltip-title">Europa</div>
        </div>
        <div class="tooltip-content">
          <div class="tooltip-row">
            <div class="tooltip-label">Parent Planet</div>
            <div class="tooltip-value">Jupiter</div>
          </div>
          <div class="tooltip-row">
            <div class="tooltip-label">Orbital Period</div>
            <div class="tooltip-value">3.55 Earth days</div>
          </div>
          <div class="tooltip-row">
            <div class="tooltip-label">Surface</div>
            <div class="tooltip-value">Ice shell with cracks & ridges</div>
          </div>
          <div class="tooltip-row">
            <div class="tooltip-label">Notable Features</div>
            <div class="tooltip-value">Subsurface ocean, potential life</div>
          </div>
        </div>
      </div>
    </div>

    <!-- Triton Tooltip -->
    <div id="triton-tooltip" class="space-tooltip" style="display: none;">
      <div class="tooltip-frame">
        <div class="tooltip-header">
          <div class="tooltip-icon">
            <svg viewBox="0 0 24 24" fill="none" stroke="currentColor" stroke-width="2">
              <circle cx="12" cy="12" r="6"/>
              <path d="M12 2l-2 4 2 4 2-4z"/>
            </svg>
          </div>
          <div class="tooltip-title">Triton</div>
        </div>
        <div class="tooltip-content">
          <div class="tooltip-row">
            <div class="tooltip-label">Parent Planet</div>
            <div class="tooltip-value">Neptune</div>
          </div>
          <div class="tooltip-row">
            <div class="tooltip-label">Orbital Period</div>
            <div class="tooltip-value">5.87 Earth days</div>
          </div>
          <div class="tooltip-row">
            <div class="tooltip-label">Orbit Direction</div>
            <div class="tooltip-value">Retrograde (backwards)</div>
          </div>
          <div class="tooltip-row">
            <div class="tooltip-label">Notable Features</div>
            <div class="tooltip-value">Geysers, nitrogen ice</div>
          </div>
        </div>
      </div>
    </div>
    
    <script type="module" src="./main.tsx"></script>
>>>>>>> 77a85dc9
  </body>
</html><|MERGE_RESOLUTION|>--- conflicted
+++ resolved
@@ -185,15 +185,11 @@
         </svg>
       </button>
     </div>
-<<<<<<< HEAD
     <div id="voice-feedback" class="voice-feedback" hidden>
       <span id="voice-status">Voice control off</span>
       <p id="voice-transcript"></p>
     </div>
-    <div class="caption">
-=======
-        <div class="caption" style="display: none;">
->>>>>>> 77a85dc9
+    <div class="caption" style="display: none;">
       <button id="btn-previous">
         <svg xmlns="http://www.w3.org/2000/svg" width="20" height="20">
           <path
@@ -210,7 +206,6 @@
         </svg>
       </button>
     </div>
-<<<<<<< HEAD
     
     <!-- Camera permission request -->
     <div id="camera-permission-modal" style="position: fixed; top: 0; left: 0; width: 100%; height: 100%; background: rgba(0,0,0,0.8); display: none; z-index: 2000; align-items: center; justify-content: center;">
@@ -251,9 +246,6 @@
       <div style="margin-bottom: 8px;"><strong>🛑 Keep Still:</strong> No camera movement</div>
       <div style="font-size: 12px; color: #ccc; margin-top: 10px;">Move your hand to control the camera. Keep still to stop movement.</div>
     </div>
-
-    <script type="module" src="./script.ts"></script>
-=======
         
     <!-- Geometric Futuristic Tooltips -->
     <div id="space-tooltip" class="space-tooltip" style="display: none;">
@@ -798,7 +790,7 @@
       </div>
     </div>
     
+    <script type="module" src="./script.ts"></script>
     <script type="module" src="./main.tsx"></script>
->>>>>>> 77a85dc9
   </body>
 </html>